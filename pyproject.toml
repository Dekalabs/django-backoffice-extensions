[tool.poetry]
name = "django-backoffice-extensions"
version = "3.1.1"
description = "A set of views, tools and helpers to create a backoffice using Django."
readme = "README.rst"
authors = ["Marcos Gabarda <marcos@dekalabs.com>"]
license = "MIT"
homepage = "https://github.com/Dekalabs/django-backoffice-extensions"
packages = [
    { include = "backoffice_extensions" },
]
classifiers = [
    "Environment :: Web Environment",
    "Framework :: Django",
    "License :: OSI Approved :: MIT License",
]

[tool.poetry.dependencies]
python = "^3.8"
django = "^4.0.0"
django-model-utils = "^4.0.0"
pytest-cov = "^2.10.0"

[tool.poetry.dev-dependencies]
pylint = "^2.5.3"
pytest = "^5.4.3"
<<<<<<< HEAD
=======
black = "^22.3.0"
>>>>>>> 235203b2
factory_boy = "^2.12.0"
django-test-plus = "^1.4.0"
pytest-django = "^3.9.0"
pytest-cov = "^2.10.0"
black = "^22.8.0"
isort = "^5.10.1"
mypy = "^0.971"
pre-commit = "^2.20.0"

[tool.isort]
multi_line_output = 3
include_trailing_comma = true
force_grid_wrap = 0
use_parentheses = true
ensure_newline_before_comments = true
line_length = 88

[tool.black]
line-length = 88
include = '\.pyi?$'
exclude = '''
/(
    \.git
  | \.hg
  | \.mypy_cache
  | \.tox
  | \.venv
  | _build
  | buck-out
  | build
  | dist
  | node_modules
)/
'''

[build-system]
requires = ["poetry>=0.12"]
build-backend = "poetry.masonry.api"<|MERGE_RESOLUTION|>--- conflicted
+++ resolved
@@ -24,10 +24,6 @@
 [tool.poetry.dev-dependencies]
 pylint = "^2.5.3"
 pytest = "^5.4.3"
-<<<<<<< HEAD
-=======
-black = "^22.3.0"
->>>>>>> 235203b2
 factory_boy = "^2.12.0"
 django-test-plus = "^1.4.0"
 pytest-django = "^3.9.0"
